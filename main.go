// main.go
package main

import (
	"bufio"
	"context"
	"encoding/json"
	"flag"
	"fmt"
	"log"
	"os"
	"path/filepath"
	"strings"

	"github.com/adrg/xdg"
	"github.com/phrazzld/architect/internal/auditlog"
	"github.com/phrazzld/architect/internal/config"
	"github.com/phrazzld/architect/internal/fileutil"
	"github.com/phrazzld/architect/internal/gemini"
	"github.com/phrazzld/architect/internal/logutil"
	"github.com/phrazzld/architect/internal/prompt"
)

// Constants referencing the config package defaults
const (
	defaultOutputFile   = config.DefaultOutputFile
	defaultModel        = config.DefaultModel
	apiKeyEnvVar        = config.APIKeyEnvVar
	defaultFormat       = config.DefaultFormat
	defaultExcludes     = config.DefaultExcludes
	defaultExcludeNames = config.DefaultExcludeNames
)

// Configuration holds the parsed command-line options
type Configuration struct {
	TaskDescription string
	TaskFile        string
	OutputFile      string
	ModelName       string
	Verbose         bool
	LogLevel        logutil.LogLevel
	UseColors       bool
	Include         string
	Exclude         string
	ExcludeNames    string
	Format          string
	DryRun          bool
	ConfirmTokens   int
	PromptTemplate  string
	ClarifyTask     bool
	Paths           []string
	ApiKey          string
}

func main() {
	// Parse command line flags
	cliConfig := parseFlags()

	// Setup logging early for error reporting
	logger := setupLogging(cliConfig)

	// Initialize XDG-compliant configuration system
	configManager := initConfigSystem(logger)

	// Create a temporary NoopLogger for early initialization
	// This is needed because we need to load configuration before we can
	// initialize the real audit logger, but the config system needs an audit logger.
	// We'll use a NoopLogger during this bootstrapping phase.
	tempAuditLogger := auditlog.NewNoopLogger()

	// Update the configManager with the temporary audit logger (if supported)
	if manager, ok := configManager.(*config.Manager); ok {
		manager.AuditLogger = tempAuditLogger
	}

	// Load configuration from files
	err := configManager.LoadFromFiles()
	if err != nil {
		logger.Warn("Failed to load configuration: %v", err)
		logger.Info("Using default configuration")
	}

	// Ensure configuration directories exist
	if err := configManager.EnsureConfigDirs(); err != nil {
		logger.Warn("Failed to create configuration directories: %v", err)
	}

	// Convert CLI flags to the format needed for merging
	cliFlags := convertConfigToMap(cliConfig)

	// Merge CLI flags with loaded configuration
	if err := configManager.MergeWithFlags(cliFlags); err != nil {
		logger.Warn("Failed to merge CLI flags with configuration: %v", err)
	}

	// Get the final configuration
	appConfig := configManager.GetConfig()

	// Initialize structured audit logger with the loaded configuration
	auditLogger := initAuditLogger(appConfig, logger)
	defer auditLogger.Close() // Ensure logger is closed at program exit
	
	// Update the config manager with the real audit logger (if supported)
	if manager, ok := configManager.(*config.Manager); ok {
		manager.AuditLogger = auditLogger
	}

	// Log application startup
	startupEvent := auditlog.NewAuditEvent(
		"INFO",
		"ApplicationStart",
		"Architect tool started",
	).WithMetadata("version", "1.0.0") // TODO: Use actual version

	auditLogger.Log(startupEvent)

	// Create backfilled CLI config for backward compatibility
	config := backfillConfigFromAppConfig(cliConfig, appConfig)

	// Validate inputs
	validateInputs(config, logger)

	// Initialize API client
	ctx := context.Background()
	geminiClient := initGeminiClient(ctx, config, logger)
	defer geminiClient.Close()

	// If task clarification is enabled, let the user refine their task
	if config.ClarifyTask && !config.DryRun {
		config.TaskDescription = clarifyTaskDescriptionWithConfig(ctx, config, geminiClient, configManager, logger, auditLogger)
	}

	// Gather context from files
	projectContext := gatherContext(ctx, config, geminiClient, logger, auditLogger)

	// Generate content if not in dry run mode
	if !config.DryRun {
		generateAndSavePlanWithConfig(ctx, config, geminiClient, projectContext, configManager, logger, auditLogger)
	}

	// Log application shutdown
	shutdownEvent := auditlog.NewAuditEvent(
		"INFO",
		"ApplicationEnd",
		"Architect tool completed successfully",
	)
	auditLogger.Log(shutdownEvent)
}

// clarifyTaskDescription is a backward-compatible wrapper for clarification process
func clarifyTaskDescription(ctx context.Context, config *Configuration, geminiClient gemini.Client, logger logutil.LoggerInterface, auditLogger auditlog.StructuredLogger) string {
	// Use legacy version with default prompt manager
	promptManager := prompt.NewManager(logger)
	return clarifyTaskDescriptionWithPromptManager(ctx, config, geminiClient, promptManager, logger, auditLogger)
}

// clarifyTaskDescriptionWithConfig performs task clarification using the config system
func clarifyTaskDescriptionWithConfig(ctx context.Context, config *Configuration, geminiClient gemini.Client, configManager config.ManagerInterface, logger logutil.LoggerInterface, auditLogger auditlog.StructuredLogger) string {
	// Set up prompt manager with config support
	promptManager, err := prompt.SetupPromptManagerWithConfig(logger, configManager)
	if err != nil {
		logger.Error("Failed to set up prompt manager: %v", err)
		// Log the error
		auditLogger.Log(auditlog.NewAuditEvent(
			"ERROR",
			"PromptManagerSetupError",
			"Failed to set up prompt manager with config",
		).WithErrorFromGoError(err))
		// Fall back to the non-config version
		return clarifyTaskDescription(ctx, config, geminiClient, logger, auditLogger)
	}

	return clarifyTaskDescriptionWithPromptManager(ctx, config, geminiClient, promptManager, logger, auditLogger)
}

// clarifyTaskDescriptionWithPromptManager is the core implementation of the task clarification process
func clarifyTaskDescriptionWithPromptManager(ctx context.Context, config *Configuration, geminiClient gemini.Client, promptManager prompt.ManagerInterface, logger logutil.LoggerInterface, auditLogger auditlog.StructuredLogger) string {
	// Spinner initialization removed

	// Original task description
	originalTask := config.TaskDescription

	// Log that we're starting the clarification process
	clarifyEvent := auditlog.NewAuditEvent(
		"INFO",
		"TaskClarificationStart",
		"Starting task clarification process",
	).WithInput(originalTask)
	auditLogger.Log(clarifyEvent)

	// Build prompt for clarification (template loading is handled internally)
	logger.Info("Analyzing task description...")
	logger.Debug("Analyzing task description...")
	data := &prompt.TemplateData{
		Task: originalTask,
	}

	clarifyPrompt, err := promptManager.BuildPrompt("clarify.tmpl", data)
	if err != nil {
		logger.Error("Failed to build clarification prompt: %v", err)
		auditLogger.Log(auditlog.NewAuditEvent(
			"ERROR",
			"TaskClarificationError",
			"Failed to build clarification prompt",
		).WithErrorFromGoError(err))
		return originalTask
	}

	// Call Gemini to generate clarification questions
	logger.Info("Generating clarification questions...")
	logger.Debug("Generating clarification questions...")
	
	// Log API call
	apiCallEvent := auditlog.NewAuditEvent(
		"INFO",
		"APIRequest",
		"Calling Gemini API for clarification questions",
	).WithMetadata("model", config.ModelName)
	auditLogger.Log(apiCallEvent)
	
	result, err := geminiClient.GenerateContent(ctx, clarifyPrompt)
	if err != nil {
		logger.Error("Error generating clarification questions: %v", err)
		auditLogger.Log(auditlog.NewAuditEvent(
			"ERROR",
			"APIError",
			"Error generating clarification questions",
		).WithErrorFromGoError(err))
		return originalTask
	}

	// Process the JSON response
	var clarificationData struct {
		Analysis  string   `json:"analysis"`
		Questions []string `json:"questions"`
	}

	// Parse JSON response - must be valid JSON as requested in the prompt
	err = json.Unmarshal([]byte(result.Content), &clarificationData)
	if err != nil {
		logger.Error("Failed to parse clarification response: %v", err)
		logger.Debug("Response content: %s", result.Content)
		auditLogger.Log(auditlog.NewAuditEvent(
			"ERROR",
			"ResponseParsingError",
			"Failed to parse clarification response as JSON",
		).WithErrorFromGoError(err).
		WithMetadata("response", result.Content))
		return originalTask
	}

	// Stop spinner and start the interactive clarification process
	logger.Info("Task analysis complete")

	// Show the analysis to the user
	logger.Info("Task Analysis: %s", clarificationData.Analysis)
	
	// Log that we received analysis
	analysisEvent := auditlog.NewAuditEvent(
		"INFO",
		"TaskAnalysisComplete",
		"Received task analysis from API",
	).WithOutput(clarificationData.Analysis).
	WithMetadata("num_questions", len(clarificationData.Questions))
	auditLogger.Log(analysisEvent)

	// Present each question and collect answers
	var questionAnswers strings.Builder
	fmt.Println("\n🔍 Task Clarification:")

	reader := bufio.NewReader(os.Stdin)
	for i, question := range clarificationData.Questions {
		fmt.Printf("\n%d. %s\n", i+1, question)
		fmt.Print("   Your answer: ")

		answer, err := reader.ReadString('\n')
		if err != nil {
			logger.Error("Error reading input: %v", err)
			auditLogger.Log(auditlog.NewAuditEvent(
				"ERROR",
				"UserInputError",
				"Error reading user input",
			).WithErrorFromGoError(err))
			return originalTask
		}

		// Add the Q&A to our collection
		questionAnswers.WriteString(fmt.Sprintf("Question %d: %s\n", i+1, question))
		questionAnswers.WriteString(fmt.Sprintf("Answer %d: %s\n", i+1, strings.TrimSpace(answer)))
		
		// Log each Q&A
		qaEvent := auditlog.NewAuditEvent(
			"INFO",
			"UserClarification",
			fmt.Sprintf("User answered clarification question %d", i+1),
		).WithInput(question)
		.WithOutput(strings.TrimSpace(answer))
		auditLogger.Log(qaEvent)
	}

	// Now refine the task with the answers
	logger.Info("Refining task description...")
	logger.Debug("Refining task description...")

	// Build prompt for refinement (template loading is handled internally)
	refineData := &prompt.TemplateData{
		Task:    originalTask,
		Context: questionAnswers.String(),
	}

	refinePrompt, err := promptManager.BuildPrompt("refine.tmpl", refineData)
	if err != nil {
		logger.Error("Failed to build refinement prompt: %v", err)
		auditLogger.Log(auditlog.NewAuditEvent(
			"ERROR",
			"TaskRefinementError",
			"Failed to build refinement prompt",
		).WithErrorFromGoError(err))
		return originalTask
	}

	// Log API call
	refineApiEvent := auditlog.NewAuditEvent(
		"INFO",
		"APIRequest",
		"Calling Gemini API for task refinement",
	).WithMetadata("model", config.ModelName)
	auditLogger.Log(refineApiEvent)

	// Call Gemini to generate refined task
	result, err = geminiClient.GenerateContent(ctx, refinePrompt)
	if err != nil {
		logger.Error("Error generating refined task: %v", err)
		auditLogger.Log(auditlog.NewAuditEvent(
			"ERROR",
			"APIError",
			"Error generating refined task",
		).WithErrorFromGoError(err))
		return originalTask
	}

	// Process the JSON response
	var refinementData struct {
		RefinedTask string   `json:"refined_task"`
		KeyPoints   []string `json:"key_points"`
	}

	// Parse JSON response
	err = json.Unmarshal([]byte(result.Content), &refinementData)
	if err != nil {
		logger.Error("Failed to parse refinement response: %v", err)
		logger.Debug("Response content: %s", result.Content)
		auditLogger.Log(auditlog.NewAuditEvent(
			"ERROR",
			"ResponseParsingError",
			"Failed to parse refinement response as JSON",
		).WithErrorFromGoError(err).
		WithMetadata("response", result.Content))
		return originalTask
	}

	// Stop spinner and show the refined task
	logger.Info("Task refinement complete")

	// Show the refinement results
	fmt.Println("\n✨ Refined Task Description:")
	fmt.Println(refinementData.RefinedTask)

	if len(refinementData.KeyPoints) > 0 {
		fmt.Println("\n🔑 Key Technical Points:")
		for i, point := range refinementData.KeyPoints {
			fmt.Printf("%d. %s\n", i+1, point)
		}
	}

	fmt.Println("\nProceeding with the refined task description...")

	// Log completion of clarification process
	completionEvent := auditlog.NewAuditEvent(
		"INFO",
		"TaskClarificationComplete",
		"Task clarification process completed successfully",
	).WithInput(originalTask)
	.WithOutput(refinementData.RefinedTask)
	.WithMetadata("key_points_count", len(refinementData.KeyPoints))
	auditLogger.Log(completionEvent)

	return refinementData.RefinedTask
}

// parseFlags handles command line argument parsing
func parseFlags() *Configuration {
	config := &Configuration{}

	// Define flags
	taskFlag := flag.String("task", "", "Description of the task or goal for the plan.")
	taskFileFlag := flag.String("task-file", "", "Path to a file containing the task description (alternative to --task).")
	outputFileFlag := flag.String("output", defaultOutputFile, "Output file path for the generated plan.")
	modelNameFlag := flag.String("model", defaultModel, "Gemini model to use for generation.")
	verboseFlag := flag.Bool("verbose", false, "Enable verbose logging output (shorthand for --log-level=debug).")
	flag.String("log-level", "info", "Set logging level (debug, info, warn, error).")
	useColorsFlag := flag.Bool("color", true, "Enable/disable colored log output.")
	includeFlag := flag.String("include", "", "Comma-separated list of file extensions to include (e.g., .go,.md)")
	excludeFlag := flag.String("exclude", defaultExcludes, "Comma-separated list of file extensions to exclude.")
	excludeNamesFlag := flag.String("exclude-names", defaultExcludeNames, "Comma-separated list of file/dir names to exclude.")
	formatFlag := flag.String("format", defaultFormat, "Format string for each file. Use {path} and {content}.")
	dryRunFlag := flag.Bool("dry-run", false, "Show files that would be included and token count, but don't call the API.")
	confirmTokensFlag := flag.Int("confirm-tokens", 0, "Prompt for confirmation if token count exceeds this value (0 = never prompt)")
	promptTemplateFlag := flag.String("prompt-template", "", "Path to a custom prompt template file (.tmpl)")
	clarifyTaskFlag := flag.Bool("clarify", false, "Enable interactive task clarification to refine your task description")

	// Set custom usage message
	flag.Usage = func() {
		fmt.Fprintf(os.Stderr, "Usage: %s (--task \"<description>\" | --task-file <path>) [options] <path1> [path2...]\n\n", os.Args[0])
		fmt.Fprintf(os.Stderr, "Arguments:\n")
		fmt.Fprintf(os.Stderr, "  <path1> [path2...]   One or more file or directory paths for project context.\n\n")
		fmt.Fprintf(os.Stderr, "Options:\n")
		flag.PrintDefaults()
		fmt.Fprintf(os.Stderr, "\nEnvironment Variables:\n")
		fmt.Fprintf(os.Stderr, "  %s: Required. Your Google AI Gemini API key.\n", apiKeyEnvVar)
	}

	flag.Parse()

	// Store flag values in configuration
	config.TaskDescription = *taskFlag
	config.TaskFile = *taskFileFlag
	config.OutputFile = *outputFileFlag
	config.ModelName = *modelNameFlag
	config.Verbose = *verboseFlag
	config.UseColors = *useColorsFlag
	config.Include = *includeFlag
	config.Exclude = *excludeFlag
	config.ExcludeNames = *excludeNamesFlag
	config.Format = *formatFlag
	config.DryRun = *dryRunFlag
	config.ConfirmTokens = *confirmTokensFlag
	config.PromptTemplate = *promptTemplateFlag
	config.ClarifyTask = *clarifyTaskFlag
	config.Paths = flag.Args()
	config.ApiKey = os.Getenv(apiKeyEnvVar)

	return config
}

// setupLogging initializes the logger based on configuration
func setupLogging(config *Configuration) logutil.LoggerInterface {
	var logLevel logutil.LogLevel

	// Determine log level
	if config.Verbose {
		logLevel = logutil.DebugLevel
	} else {
		// Get the log level from the configuration
		logLevelValue := flag.Lookup("log-level").Value.String()
		var err error
		logLevel, err = logutil.ParseLogLevel(logLevelValue)
		if err != nil {
			fmt.Fprintf(os.Stderr, "Warning: %v. Defaulting to 'info' level.\n", err)
			logLevel = logutil.InfoLevel
		}
	}

	// Store the log level in the config
	config.LogLevel = logLevel

	// Create structured logger
	logger := logutil.NewLogger(logLevel, os.Stderr, "[architect] ", config.UseColors)

	// Configure global logger
	log.SetOutput(os.Stderr) // Ensure global logger is configured

	return logger
}

// readTaskFromFile reads task description from a file
func readTaskFromFile(taskFilePath string, logger logutil.LoggerInterface) (string, error) {
	// Resolve the task file path (treating it as an "output" type since it's an input file in the working directory)
	resolvedPath, err := resolvePath(taskFilePath, "output", logger)
	if err != nil {
		return "", fmt.Errorf("error resolving task file path: %w", err)
	}

	// Check if file exists
	if _, err := os.Stat(resolvedPath); os.IsNotExist(err) {
		return "", fmt.Errorf("task file not found: %s", resolvedPath)
	}

	// Read file content
	content, err := os.ReadFile(resolvedPath)
	if err != nil {
		return "", fmt.Errorf("error reading task file: %w", err)
	}

	// Return content as string
	return string(content), nil
}

// validateInputs verifies required inputs are provided
func validateInputs(config *Configuration, logger logutil.LoggerInterface) {
	// Check for task description (not required in dry run mode)
	if config.TaskFile != "" {
		// Load task from file
		taskContent, err := readTaskFromFile(config.TaskFile, logger)
		if err != nil {
			logger.Error("Failed to read task file: %v", err)
			flag.Usage()
			os.Exit(1)
		}

		// Set task description from file content
		config.TaskDescription = taskContent
		logger.Debug("Loaded task description from file: %s", config.TaskFile)
	}

	// Check if task description is still empty after potentially loading from file
	if config.TaskDescription == "" && !config.DryRun {
		logger.Error("Either --task or --task-file must be provided (except in dry-run mode).")
		flag.Usage()
		os.Exit(1)
	}

	// Check if both --task and --task-file are provided
	if config.TaskDescription != "" && config.TaskFile != "" && flag.Lookup("task").Value.String() != "" {
		logger.Warn("Both --task and --task-file flags were provided. Using task from --task-file.")
	}

	// Check for input paths
	if len(config.Paths) == 0 {
		logger.Error("At least one file or directory path must be provided as an argument.")
		flag.Usage()
		os.Exit(1)
	}

	// Check for API key
	if config.ApiKey == "" {
		logger.Error("%s environment variable not set.", apiKeyEnvVar)
		flag.Usage()
		os.Exit(1)
	}
}

// initGeminiClient creates and initializes the Gemini API client
func initGeminiClient(ctx context.Context, config *Configuration, logger logutil.LoggerInterface) gemini.Client {
	client, err := gemini.NewClient(ctx, config.ApiKey, config.ModelName)
	if err != nil {
		logger.Fatal("Error creating Gemini client: %v", err)
	}
	return client
}

// gatherContext collects and processes files based on configuration
func gatherContext(ctx context.Context, config *Configuration, geminiClient gemini.Client, logger logutil.LoggerInterface, auditLogger auditlog.StructuredLogger) string {
	// Spinner initialization removed

	// Log that we're starting the context gathering process
	gatherEvent := auditlog.NewAuditEvent(
		"INFO",
		"ContextGatheringStart",
		"Starting project context gathering",
	).WithMetadata("dry_run", config.DryRun).
	WithMetadata("include_filter", config.Include).
	WithMetadata("exclude_filter", config.Exclude).
	WithMetadata("exclude_names", config.ExcludeNames)
	
	// Add paths to metadata as an array
	for i, path := range config.Paths {
		gatherEvent = gatherEvent.WithMetadata(fmt.Sprintf("path_%d", i+1), path)
	}
	auditLogger.Log(gatherEvent)

	// Log appropriate message based on mode and start spinner
	if config.DryRun {
		logger.Info("Gathering files that would be included in context...")
		logger.Debug("Gathering files that would be included in context...")
		logger.Info("Dry run mode: gathering files that would be included in context...")
	} else {
		logger.Info("Gathering project context...")
		logger.Debug("Gathering project context...")
	}

	// Setup file processing configuration
	fileConfig := fileutil.NewConfig(config.Verbose, config.Include, config.Exclude, config.ExcludeNames, config.Format, logger)

	// Track processed files for dry run mode
	var processedFiles []string
	if config.DryRun {
		processedFiles = make([]string, 0)
		collector := func(path string) {
			processedFiles = append(processedFiles, path)
		}
		fileConfig.SetFileCollector(collector)
	}

	// Gather project context with audit logging
	projectContext, processedFilesCount, err := fileutil.GatherProjectContextWithAuditLogging(config.Paths, fileConfig, auditLogger)
	if err != nil {
		logger.Error("Failed during project context gathering: %v", err)
		
		// Log error to audit log
		auditLogger.Log(auditlog.NewAuditEvent(
			"ERROR",
			"ContextGatheringError",
			"Failed to gather project context",
		).WithErrorFromGoError(err))
		
		logger.Fatal("Failed during project context gathering: %v", err)
	}

	// Log warning if no files were processed
	if processedFilesCount == 0 {
		logger.Info("No files were processed for context. Check paths and filters.")
		logger.Warn("No files were processed for context. Check paths and filters.")
		
		// Log warning to audit log
		auditLogger.Log(auditlog.NewAuditEvent(
			"WARN",
			"EmptyContext",
			"No files were processed for context",
		).WithMetadata("paths", strings.Join(config.Paths, ", ")))
		
		return projectContext
	}

	// Update spinner message and calculate statistics
	logger.Info("Calculating token statistics...")
	logger.Debug("Calculating token statistics...")
	
	// Log that we're calculating statistics
	statsEvent := auditlog.NewAuditEvent(
		"INFO",
		"CalculatingStatistics",
		"Calculating token statistics for context",
	)
	auditLogger.Log(statsEvent)
	
	charCount, lineCount, tokenCount := fileutil.CalculateStatisticsWithTokenCounting(ctx, geminiClient, projectContext, logger)

	// Log statistics to audit log
	contextStats := auditlog.NewAuditEvent(
		"INFO",
		"ContextStatistics",
		"Context gathering statistics",
	).WithMetadata("file_count", processedFilesCount).
	WithMetadata("line_count", lineCount).
	WithMetadata("char_count", charCount).
	WithMetadata("token_count", tokenCount)
	auditLogger.Log(contextStats)

	// Handle dry run mode specific output
	if config.DryRun {
		logger.Info("Context gathered: %d files, %d lines, %d chars, %d tokens",
			processedFilesCount, lineCount, charCount, tokenCount)
		displayDryRunInfo(charCount, lineCount, tokenCount, processedFilesCount, processedFiles, ctx, geminiClient, logger, auditLogger)
	} else if config.LogLevel == logutil.DebugLevel || processedFilesCount > 0 {
		// Normal run mode
		logger.Info("Context gathered: %d files, %d lines, %d chars, %d tokens",
			processedFilesCount, lineCount, charCount, tokenCount)
		logger.Info("Context gathered: %d files processed, %d lines, %d chars, %d tokens.",
			processedFilesCount, lineCount, charCount, tokenCount)
	}

	// Log completion of context gathering
	completionEvent := auditlog.NewAuditEvent(
		"INFO",
		"ContextGatheringComplete",
		"Project context gathering completed successfully",
	).WithMetadata("file_count", processedFilesCount)
	.WithMetadata("token_count", tokenCount)
	auditLogger.Log(completionEvent)

	return projectContext
}

// displayDryRunInfo shows detailed information for dry run mode
func displayDryRunInfo(charCount int, lineCount int, tokenCount int, processedFilesCount int,
	processedFiles []string, ctx context.Context, geminiClient gemini.Client, logger logutil.LoggerInterface, auditLogger auditlog.StructuredLogger) {

	// Log that we're displaying dry run info
	dryRunEvent := auditlog.NewAuditEvent(
		"INFO",
		"DryRunInfo",
		"Displaying dry run information",
	).WithMetadata("file_count", processedFilesCount).
	WithMetadata("line_count", lineCount).
	WithMetadata("char_count", charCount).
	WithMetadata("token_count", tokenCount)
	auditLogger.Log(dryRunEvent)

	logger.Info("Files that would be included in context:")
	if processedFilesCount == 0 {
		logger.Info("  No files matched the current filters.")
	} else {
		for i, file := range processedFiles {
			logger.Info("  %d. %s", i+1, file)
		}
	}

	logger.Info("Context statistics:")
	logger.Info("  Files: %d", processedFilesCount)
	logger.Info("  Lines: %d", lineCount)
	logger.Info("  Characters: %d", charCount)
	logger.Info("  Tokens: %d", tokenCount)

	// Get model info for token limit comparison
	modelInfo, modelInfoErr := geminiClient.GetModelInfo(ctx)
	if modelInfoErr != nil {
		// Check if it's an API error with enhanced details
		if apiErr, ok := gemini.IsAPIError(modelInfoErr); ok {
			logger.Warn("Could not get model information: %s", apiErr.Message)
			// Only show detailed info in debug logs
			logger.Debug("Model info error details: %s", apiErr.DebugInfo())
			
			auditLogger.Log(auditlog.NewAuditEvent(
				"WARN",
				"ModelInfoAPIError",
				"Could not get model information due to API error",
			).WithError(apiErr.Message))
		} else {
			logger.Warn("Could not get model information: %v", modelInfoErr)
			
			auditLogger.Log(auditlog.NewAuditEvent(
				"WARN",
				"ModelInfoError",
				"Could not get model information",
			).WithError(modelInfoErr.Error()))
		}
	} else {
		// Convert to int32 for comparison with model limits
		tokenCountInt32 := int32(tokenCount)
		percentOfLimit := float64(tokenCountInt32) / float64(modelInfo.InputTokenLimit) * 100
		logger.Info("Token usage: %d / %d (%.1f%% of model's limit)",
			tokenCountInt32, modelInfo.InputTokenLimit, percentOfLimit)

		// Log token information
		tokenInfoEvent := auditlog.NewAuditEvent(
			"INFO",
			"TokenUsageInfo",
			"Token usage information",
		).WithMetadata("token_count", tokenCountInt32)
		.WithMetadata("token_limit", modelInfo.InputTokenLimit)
		.WithMetadata("percentage", percentOfLimit)
		
		// Check if token count exceeds limit
		if tokenCountInt32 > modelInfo.InputTokenLimit {
			logger.Error("WARNING: Token count exceeds model's limit by %d tokens",
				tokenCountInt32-modelInfo.InputTokenLimit)
			logger.Error("Try reducing context by using --include, --exclude, or --exclude-names flags")
			
			tokenInfoEvent = tokenInfoEvent.WithMetadata("exceeds_limit", true)
			.WithMetadata("excess_tokens", tokenCountInt32-modelInfo.InputTokenLimit)
			auditLogger.Log(tokenInfoEvent)
			
			// Log a separate error event
			auditLogger.Log(auditlog.NewAuditEvent(
				"ERROR",
				"TokenLimitExceeded",
				"Token count exceeds model limit",
			).WithMetadata("token_count", tokenCountInt32)
			.WithMetadata("token_limit", modelInfo.InputTokenLimit)
			.WithMetadata("excess_tokens", tokenCountInt32-modelInfo.InputTokenLimit))
		} else {
			logger.Info("Context size is within the model's token limit")
			
			tokenInfoEvent = tokenInfoEvent.WithMetadata("exceeds_limit", false)
			auditLogger.Log(tokenInfoEvent)
		}
	}

	logger.Info("Dry run completed successfully.")
	logger.Info("To generate content, run without the --dry-run flag.")
	
	// Log dry run completion
	auditLogger.Log(auditlog.NewAuditEvent(
		"INFO",
		"DryRunComplete",
		"Dry run completed successfully",
	))
}

// generateAndSavePlan is a backward-compatible wrapper for plan generation
func generateAndSavePlan(ctx context.Context, config *Configuration, geminiClient gemini.Client,
	projectContext string, logger logutil.LoggerInterface, auditLogger auditlog.StructuredLogger) {

	// Use the legacy version without config system support
	promptManager := prompt.NewManager(logger)
	generateAndSavePlanWithPromptManager(ctx, config, geminiClient, projectContext, promptManager, logger, auditLogger)
}

// generateAndSavePlanWithConfig creates and saves the plan to a file using the config system
func generateAndSavePlanWithConfig(ctx context.Context, config *Configuration, geminiClient gemini.Client,
	projectContext string, configManager config.ManagerInterface, logger logutil.LoggerInterface, auditLogger auditlog.StructuredLogger) {

	// Set up a prompt manager with config support
	promptManager, err := prompt.SetupPromptManagerWithConfig(logger, configManager)
	if err != nil {
		logger.Error("Failed to set up prompt manager: %v", err)
		// Log the error
		auditLogger.Log(auditlog.NewAuditEvent(
			"ERROR",
			"PromptManagerSetupError",
			"Failed to set up prompt manager with config",
		).WithErrorFromGoError(err))
		// Fall back to non-config version
		generateAndSavePlan(ctx, config, geminiClient, projectContext, logger, auditLogger)
		return
	}

	generateAndSavePlanWithPromptManager(ctx, config, geminiClient, projectContext, promptManager, logger, auditLogger)
}

// generateAndSavePlanWithPromptManager is the core implementation of plan generation
func generateAndSavePlanWithPromptManager(ctx context.Context, config *Configuration, geminiClient gemini.Client,
	projectContext string, promptManager prompt.ManagerInterface, logger logutil.LoggerInterface, auditLogger auditlog.StructuredLogger) {

	// Spinner initialization removed

	// Log that we're starting the plan generation process
	genStartEvent := auditlog.NewAuditEvent(
		"INFO",
		"PlanGenerationStart",
		"Starting plan generation process",
	).WithInput(config.TaskDescription)
	.WithMetadata("model", config.ModelName)
	.WithMetadata("output_file", config.OutputFile)
	auditLogger.Log(genStartEvent)

	// Construct prompt using the provided prompt manager
	logger.Info("Building prompt template...")
	logger.Debug("Building prompt template...")
	generatedPrompt, err := buildPromptWithManager(config, config.TaskDescription, projectContext, promptManager, logger)
	if err != nil {
		logger.Error("Failed to build prompt: %v", err)
		auditLogger.Log(auditlog.NewAuditEvent(
			"ERROR",
			"PromptBuildingError",
			"Failed to build prompt template",
		).WithErrorFromGoError(err))
		logger.Fatal("Failed to build prompt: %v", err)
	}
	logger.Info("Prompt template built successfully")

	// Debug logging of prompt details
	if config.LogLevel == logutil.DebugLevel {
		logger.Debug("Prompt length: %d characters", len(generatedPrompt))
		logger.Debug("Sending task to Gemini: %s", config.TaskDescription)
	}

	// Get token count for confirmation and limit checking
	logger.Info("Checking token limits...")
	logger.Debug("Checking token limits...")
	
	tokenCountEvent := auditlog.NewAuditEvent(
		"INFO",
		"TokenCountCheck",
		"Checking token count and limits",
	).WithMetadata("prompt_length", len(generatedPrompt))
	auditLogger.Log(tokenCountEvent)
	
	tokenInfo, err := getTokenInfo(ctx, geminiClient, generatedPrompt, logger, auditLogger)
	if err != nil {
		logger.Error("Token count check failed")

		// Check if it's an API error with enhanced details
		if apiErr, ok := gemini.IsAPIError(err); ok {
			logger.Error("Token count check failed: %s", apiErr.Message)
			if apiErr.Suggestion != "" {
				logger.Error("Suggestion: %s", apiErr.Suggestion)
			}
			// Log more details in debug mode
			if config.LogLevel == logutil.DebugLevel {
				logger.Debug("Error details: %s", apiErr.DebugInfo())
			}
			
			auditLogger.Log(auditlog.NewAuditEvent(
				"ERROR",
				"TokenCountAPIError",
				"Token count check failed due to API error",
			).WithError(apiErr.Message)
			.WithMetadata("suggestion", apiErr.Suggestion))
		} else {
			logger.Error("Token count check failed: %v", err)
			logger.Error("Try reducing context by using --include, --exclude, or --exclude-names flags")
			
			auditLogger.Log(auditlog.NewAuditEvent(
				"ERROR",
				"TokenCountError",
				"Token count check failed",
			).WithErrorFromGoError(err))
		}

		logger.Fatal("Aborting generation to prevent API errors")
	}

	// If token limit is exceeded, abort
	if tokenInfo.exceedsLimit {
		logger.Error("Token limit exceeded")
		logger.Error("Token limit exceeded: %s", tokenInfo.limitError)
		logger.Error("Try reducing context by using --include, --exclude, or --exclude-names flags")
		
		auditLogger.Log(auditlog.NewAuditEvent(
			"ERROR",
			"TokenLimitExceeded",
			"Token count exceeds model limit",
		).WithMetadata("token_count", tokenInfo.tokenCount)
		.WithMetadata("token_limit", tokenInfo.inputLimit)
		.WithMetadata("error", tokenInfo.limitError))
		
		logger.Fatal("Aborting generation to prevent API errors")
	}
	
	logger.Info("Token check passed: %d / %d (%.1f%%)",
		tokenInfo.tokenCount, tokenInfo.inputLimit, tokenInfo.percentage)

	// Log token usage for regular (non-debug) mode
	if config.LogLevel != logutil.DebugLevel {
		logger.Info("Token usage: %d / %d (%.1f%%)",
			tokenInfo.tokenCount,
			tokenInfo.inputLimit,
			tokenInfo.percentage)
	}
	
	// Log token success info
	auditLogger.Log(auditlog.NewAuditEvent(
		"INFO",
		"TokenCheckPassed",
		"Token count is within model limits",
	).WithMetadata("token_count", tokenInfo.tokenCount)
	.WithMetadata("token_limit", tokenInfo.inputLimit)
	.WithMetadata("percentage", tokenInfo.percentage))

	// Prompt for confirmation if threshold is set and exceeded
	if !promptForConfirmation(tokenInfo.tokenCount, config.ConfirmTokens, logger, auditLogger) {
		logger.Info("Operation cancelled by user.")
		
		auditLogger.Log(auditlog.NewAuditEvent(
			"INFO",
			"UserCancellation",
			"User cancelled plan generation",
		).WithMetadata("token_count", tokenInfo.tokenCount)
		.WithMetadata("confirmation_threshold", config.ConfirmTokens))
		
		return
	}

	// Call Gemini API
	logger.Info("Generating plan using model %s...", config.ModelName)
	logger.Debug("Generating plan using model %s...", config.ModelName)
<<<<<<< HEAD
	
	// Log API call
	apiCallEvent := auditlog.NewAuditEvent(
		"INFO",
		"APIRequest",
		"Calling Gemini API for plan generation",
	).WithMetadata("model", config.ModelName)
	auditLogger.Log(apiCallEvent)
	
	result, err := geminiClient.GenerateContent(ctx, generatedPrompt)
=======
	var result *gemini.GenerationResult
	result, err = geminiClient.GenerateContent(ctx, generatedPrompt)
>>>>>>> 56df49ab
	if err != nil {
		logger.Error("Generation failed")

		// Check if it's an API error with enhanced details
		if apiErr, ok := gemini.IsAPIError(err); ok {
			logger.Error("Error generating content: %s", apiErr.Message)
			if apiErr.Suggestion != "" {
				logger.Error("Suggestion: %s", apiErr.Suggestion)
			}
			// Log more details in debug mode
			if config.LogLevel == logutil.DebugLevel {
				logger.Debug("Error details: %s", apiErr.DebugInfo())
			}
			
			auditLogger.Log(auditlog.NewAuditEvent(
				"ERROR",
				"APIError",
				"Error generating plan content",
			).WithError(apiErr.Message)
			.WithMetadata("suggestion", apiErr.Suggestion))
		} else {
			logger.Error("Error generating content: %v", err)
			
			auditLogger.Log(auditlog.NewAuditEvent(
				"ERROR",
				"GenerationError",
				"Error generating plan content",
			).WithErrorFromGoError(err))
		}

		logger.Fatal("Plan generation failed")
	}

	// Process API response
	generatedPlan := processApiResponse(result, logger, auditLogger)
	logger.Info("Plan generated successfully")
	
	// Log successful generation
	successEvent := auditlog.NewAuditEvent(
		"INFO",
		"PlanGenerationSuccess",
		"Successfully generated plan content",
	).WithMetadata("content_length", len(generatedPlan))
	if result.TokenCount > 0 {
		successEvent = successEvent.WithMetadata("output_tokens", result.TokenCount)
	}
	auditLogger.Log(successEvent)

	// Debug logging of results
	if config.LogLevel == logutil.DebugLevel {
		logger.Debug("Plan received from Gemini.")
		if result.TokenCount > 0 {
			logger.Debug("Token usage: %d tokens", result.TokenCount)
		}
	}

	// Write the plan to file
	logger.Info("Writing plan to %s...", config.OutputFile)
	logger.Debug("Writing plan to %s...", config.OutputFile)
	
	// Log file saving
	saveEvent := auditlog.NewAuditEvent(
		"INFO",
		"SavingPlan",
		"Saving generated plan to file",
	).WithMetadata("output_file", config.OutputFile)
	auditLogger.Log(saveEvent)
	
	saveToFile(generatedPlan, config.OutputFile, logger, auditLogger)
	logger.Info("Plan saved to %s", config.OutputFile)
	
	// Log completion
	completionEvent := auditlog.NewAuditEvent(
		"INFO",
		"PlanGenerationComplete",
		"Plan generation process completed successfully",
	).WithMetadata("output_file", config.OutputFile)
	auditLogger.Log(completionEvent)
}

// processApiResponse extracts content from the API response and handles errors
func processApiResponse(result *gemini.GenerationResult, logger logutil.LoggerInterface, auditLogger auditlog.StructuredLogger) string {
	// Check for empty content
	if result.Content == "" {
		// Build an informative error message
		finishReason := ""
		if result.FinishReason != "" {
			finishReason = fmt.Sprintf(" (Finish Reason: %s)", result.FinishReason)
		}

		// Check for safety blocks
		safetyInfo := ""
		safetyBlocked := false
		blockedCategories := []string{}

		if len(result.SafetyRatings) > 0 {
			for _, rating := range result.SafetyRatings {
				if rating.Blocked {
					safetyBlocked = true
					blockedCategories = append(blockedCategories, rating.Category)
					safetyInfo += fmt.Sprintf(" Blocked by Safety Category: %s;", rating.Category)
				}
			}
			if safetyBlocked {
				safetyInfo = " Safety Blocking:" + safetyInfo
			}
		}

		// Log error to audit log
		errorEvent := auditlog.NewAuditEvent(
			"ERROR",
			"EmptyAPIResponse",
			"Received empty response from Gemini API",
		)
		if result.FinishReason != "" {
			errorEvent = errorEvent.WithMetadata("finish_reason", result.FinishReason)
		}
		if safetyBlocked {
			errorEvent = errorEvent.WithMetadata("safety_blocked", true)
			// Add each blocked category
			for i, category := range blockedCategories {
				errorEvent = errorEvent.WithMetadata(fmt.Sprintf("blocked_category_%d", i+1), category)
			}
		}
		auditLogger.Log(errorEvent)

		logger.Fatal("Received empty response from Gemini.%s%s", finishReason, safetyInfo)
	}

	// Check for whitespace-only content
	if strings.TrimSpace(result.Content) == "" {
		auditLogger.Log(auditlog.NewAuditEvent(
			"ERROR", 
			"EmptyContentResponse",
			"Gemini returned a whitespace-only response",
		))
		logger.Fatal("Gemini returned an empty plan text.")
	}

	// Log successful response processing
	auditLogger.Log(auditlog.NewAuditEvent(
		"INFO",
		"ResponseProcessed",
		"Successfully processed API response",
	).WithMetadata("content_length", len(result.Content)))

	return result.Content
}

// saveToFile writes the generated plan to the specified file
func saveToFile(content string, outputFile string, logger logutil.LoggerInterface, auditLogger auditlog.StructuredLogger) {
	// Log that we're resolving the output path
	auditLogger.Log(auditlog.NewAuditEvent(
		"INFO",
		"ResolvingOutputPath",
		"Resolving output file path",
	).WithMetadata("output_file", outputFile))

	// Resolve the output file path
	outputPath, err := resolvePath(outputFile, "output", logger)
	if err != nil {
		auditLogger.Log(auditlog.NewAuditEvent(
			"ERROR",
			"PathResolutionError",
			"Error resolving output file path",
		).WithErrorFromGoError(err)
		.WithMetadata("output_file", outputFile))
		logger.Fatal("Error resolving output file path: %v", err)
	}

	// Log resolved path
	auditLogger.Log(auditlog.NewAuditEvent(
		"INFO",
		"OutputPathResolved",
		"Output path resolution successful",
	).WithMetadata("resolved_path", outputPath))

	// Ensure the directory exists
	dir := filepath.Dir(outputPath)
	if dir != "." {
		auditLogger.Log(auditlog.NewAuditEvent(
			"INFO",
			"EnsureDirectoryExists",
			"Ensuring output directory exists",
		).WithMetadata("directory", dir))

		if err := os.MkdirAll(dir, 0755); err != nil {
			auditLogger.Log(auditlog.NewAuditEvent(
				"ERROR",
				"DirectoryCreationError",
				"Error creating directory for output file",
			).WithErrorFromGoError(err)
			.WithMetadata("directory", dir))
			logger.Fatal("Error creating directory for output file: %v", err)
		}
	}

	// Write to file
	logger.Info("Writing plan to %s...", outputPath)

	auditLogger.Log(auditlog.NewAuditEvent(
		"INFO",
		"WritingOutput",
		"Writing content to output file",
	).WithMetadata("file_path", outputPath)
	.WithMetadata("content_length", len(content)))

	err = os.WriteFile(outputPath, []byte(content), 0644)
	if err != nil {
		auditLogger.Log(auditlog.NewAuditEvent(
			"ERROR",
			"FileWriteError",
			"Error writing content to file",
		).WithErrorFromGoError(err)
		.WithMetadata("file_path", outputPath))
		logger.Fatal("Error writing plan to file %s: %v", outputPath, err)
	}

	// Log successful file write
	auditLogger.Log(auditlog.NewAuditEvent(
		"INFO",
		"OutputSaved",
		"Successfully saved output to file",
	).WithMetadata("file_path", outputPath))

	logger.Info("Successfully generated plan and saved to %s", outputPath)
}

// initSpinner function removed

// promptForConfirmation asks for user confirmation to proceed
func promptForConfirmation(tokenCount int32, threshold int, logger logutil.LoggerInterface, auditLogger auditlog.StructuredLogger) bool {
	if threshold <= 0 || int32(threshold) > tokenCount {
		// No confirmation needed if threshold is disabled (0) or token count is below threshold
		if threshold > 0 {
			auditLogger.Log(auditlog.NewAuditEvent(
				"INFO",
				"ConfirmationNotNeeded",
				"Token count below confirmation threshold",
			).WithMetadata("token_count", tokenCount)
			.WithMetadata("threshold", threshold))
		}
		return true
	}

	// Log that we're prompting for confirmation
	auditLogger.Log(auditlog.NewAuditEvent(
		"INFO",
		"ConfirmationPrompt",
		"Token count exceeds confirmation threshold, prompting for user confirmation",
	).WithMetadata("token_count", tokenCount)
	.WithMetadata("threshold", threshold))

	logger.Info("Token count (%d) exceeds confirmation threshold (%d).", tokenCount, threshold)
	logger.Info("Do you want to proceed with the API call? [y/N]: ")

	reader := bufio.NewReader(os.Stdin)
	response, err := reader.ReadString('\n')
	if err != nil {
		logger.Error("Error reading input: %v", err)
		
		auditLogger.Log(auditlog.NewAuditEvent(
			"ERROR",
			"UserInputError",
			"Error reading user confirmation input",
		).WithErrorFromGoError(err))
		
		return false
	}

	// Trim whitespace and convert to lowercase
	response = strings.ToLower(strings.TrimSpace(response))

	// Log user response
	confirmed := response == "y" || response == "yes"
	auditLogger.Log(auditlog.NewAuditEvent(
		"INFO",
		"UserConfirmation",
		"User confirmation response received",
	).WithMetadata("confirmed", confirmed)
	.WithMetadata("response", response))

	// Only proceed if the user explicitly confirms with 'y' or 'yes'
	return confirmed
}

// tokenInfoResult holds information about token counts and limits
type tokenInfoResult struct {
	tokenCount   int32
	inputLimit   int32
	exceedsLimit bool
	limitError   string
	percentage   float64
}

// getTokenInfo gets token count information and checks limits
func getTokenInfo(ctx context.Context, geminiClient gemini.Client, prompt string, logger logutil.LoggerInterface, auditLogger auditlog.StructuredLogger) (*tokenInfoResult, error) {
	// Create result structure
	result := &tokenInfoResult{
		exceedsLimit: false,
	}

	// Log that we're getting model info
	modelInfoEvent := auditlog.NewAuditEvent(
		"INFO",
		"FetchingModelInfo",
		"Retrieving model information for token limit check"
	)
	auditLogger.Log(modelInfoEvent)

	// Get model information (limits)
	modelInfo, err := geminiClient.GetModelInfo(ctx)
	if err != nil {
		// Pass through API errors directly for better error messages
		if apiErr, ok := gemini.IsAPIError(err); ok {
			auditLogger.Log(auditlog.NewAuditEvent(
				"ERROR",
				"ModelInfoAPIError",
				"Failed to retrieve model information",
			).WithError(apiErr.Message))
			return nil, err
		}

		// Wrap other errors
		auditLogger.Log(auditlog.NewAuditEvent(
			"ERROR",
			"ModelInfoError",
			"Failed to retrieve model information",
		).WithErrorFromGoError(err))
		return nil, fmt.Errorf("failed to get model info for token limit check: %w", err)
	}

	// Store input limit
	result.inputLimit = modelInfo.InputTokenLimit
	
	// Log model info received
	modelInfoReceivedEvent := auditlog.NewAuditEvent(
		"INFO",
		"ModelInfoReceived",
		"Retrieved model information successfully",
	).WithMetadata("model_name", modelInfo.Name)
	.WithMetadata("input_token_limit", modelInfo.InputTokenLimit)
	.WithMetadata("output_token_limit", modelInfo.OutputTokenLimit)
	auditLogger.Log(modelInfoReceivedEvent)

	// Log that we're counting tokens
	countTokensEvent := auditlog.NewAuditEvent(
		"INFO",
		"CountingTokens",
		"Counting tokens in prompt",
	).WithMetadata("prompt_length", len(prompt))
	auditLogger.Log(countTokensEvent)

	// Count tokens in the prompt
	tokenResult, err := geminiClient.CountTokens(ctx, prompt)
	if err != nil {
		// Pass through API errors directly for better error messages
		if apiErr, ok := gemini.IsAPIError(err); ok {
			auditLogger.Log(auditlog.NewAuditEvent(
				"ERROR",
				"TokenCountAPIError",
				"Failed to count tokens",
			).WithError(apiErr.Message))
			return nil, err
		}

		// Wrap other errors
		auditLogger.Log(auditlog.NewAuditEvent(
			"ERROR",
			"TokenCountError",
			"Failed to count tokens",
		).WithErrorFromGoError(err))
		return nil, fmt.Errorf("failed to count tokens for token limit check: %w", err)
	}

	// Store token count
	result.tokenCount = tokenResult.Total

	// Calculate percentage of limit
	result.percentage = float64(result.tokenCount) / float64(result.inputLimit) * 100

	// Log token usage information
	logger.Debug("Token usage: %d / %d (%.1f%%)",
		result.tokenCount,
		result.inputLimit,
		result.percentage)
		
	// Log token count received
	tokenCountEvent := auditlog.NewAuditEvent(
		"INFO",
		"TokenCountReceived",
		"Received token count information",
	).WithMetadata("token_count", result.tokenCount)
	.WithMetadata("token_limit", result.inputLimit)
	.WithMetadata("percentage", result.percentage)
	auditLogger.Log(tokenCountEvent)

	// Check if the prompt exceeds the token limit
	if result.tokenCount > result.inputLimit {
		result.exceedsLimit = true
		result.limitError = fmt.Sprintf("prompt exceeds token limit (%d tokens > %d token limit)",
			result.tokenCount, result.inputLimit)
			
		// Log token limit exceeded
		auditLogger.Log(auditlog.NewAuditEvent(
			"WARN",
			"TokenLimitExceeded",
			"Prompt exceeds token limit",
		).WithMetadata("token_count", result.tokenCount)
		.WithMetadata("token_limit", result.inputLimit)
		.WithMetadata("excess_tokens", result.tokenCount - result.inputLimit))
	}

	return result, nil
}

// checkTokenLimit verifies that the prompt doesn't exceed the model's token limit
// Deprecated: Use getTokenInfo instead
func checkTokenLimit(ctx context.Context, geminiClient gemini.Client, prompt string, logger logutil.LoggerInterface) error {
	// Create a no-op audit logger for backward compatibility
	noopAuditLogger := auditlog.NewNoopLogger()
	tokenInfo, err := getTokenInfo(ctx, geminiClient, prompt, logger, noopAuditLogger)
	if err != nil {
		return err
	}

	if tokenInfo.exceedsLimit {
		return fmt.Errorf(tokenInfo.limitError)
	}

	return nil
}

// initConfigSystem initializes the configuration system
// The audit logger will be set later after configuration is loaded
func initConfigSystem(logger logutil.LoggerInterface) config.ManagerInterface {
	return config.NewManager(logger)
}

// getCacheDir returns the XDG cache directory for the application
// This can be overridden in tests
var getCacheDir = func() string {
	return filepath.Join(xdg.CacheHome, "architect")
}

// getConfigDir returns the XDG config directory for the application
// This can be overridden in tests
var getConfigDir = func() string {
	return filepath.Join(xdg.ConfigHome, "architect")
}

// resolvePath converts a relative path to an absolute path based on the path type
// Supported path types: "log", "config", "output"
// If the path is already absolute, it is returned unchanged
func resolvePath(path string, pathType string, logger logutil.LoggerInterface) (string, error) {
	// Check if path is empty
	if path == "" {
		return "", fmt.Errorf("path cannot be empty")
	}

	// If path is already absolute, return it as is
	if filepath.IsAbs(path) {
		return path, nil
	}

	// Resolve based on path type
	switch pathType {
	case "log":
		// Log files go to XDG_CACHE_HOME/architect
		cacheDir := getCacheDir()
		resolved := filepath.Join(cacheDir, path)
		logger.Debug("Resolved log path '%s' to '%s'", path, resolved)
		return resolved, nil

	case "config":
		// Config files go to XDG_CONFIG_HOME/architect
		configDir := getConfigDir()
		resolved := filepath.Join(configDir, path)
		logger.Debug("Resolved config path '%s' to '%s'", path, resolved)
		return resolved, nil

	case "output":
		// Output files go to current working directory
		cwd, err := os.Getwd()
		if err != nil {
			return "", fmt.Errorf("failed to get current working directory: %w", err)
		}
		resolved := filepath.Join(cwd, path)
		logger.Debug("Resolved output path '%s' to '%s'", path, resolved)
		return resolved, nil

	default:
		return "", fmt.Errorf("unsupported path type: %s", pathType)
	}
}

// initAuditLogger initializes and returns a structured audit logger based on the configuration
func initAuditLogger(appConfig *config.AppConfig, logger logutil.LoggerInterface) auditlog.StructuredLogger {
	// Check if audit logging is enabled
	if !appConfig.AuditLogEnabled {
		logger.Debug("Audit logging is disabled, using NoopLogger")
		return auditlog.NewNoopLogger()
	}

	// Determine the log file path
	logPath := appConfig.AuditLogFile
	if logPath == "" {
		// Use default path for audit logs
		logPath = "audit.log"
	}

	// Resolve the path (handles both relative and absolute paths)
	resolvedPath, err := resolvePath(logPath, "log", logger)
	if err != nil {
		logger.Error("Failed to resolve audit log path '%s': %v", logPath, err)
		logger.Warn("Falling back to NoopLogger (audit events will be discarded)")
		return auditlog.NewNoopLogger()
	}

	// Create the audit logger
	auditLogger, err := auditlog.NewFileLogger(resolvedPath)
	if err != nil {
		// Log the error but continue with a NoopLogger
		logger.Error("Failed to create audit log file at %s: %v", resolvedPath, err)
		logger.Warn("Falling back to NoopLogger (audit events will be discarded)")
		return auditlog.NewNoopLogger()
	}

	logger.Info("Audit logging enabled, writing to: %s", resolvedPath)
	return auditLogger
}

// convertConfigToMap converts the CLI Configuration struct to a map for merging with loaded config
func convertConfigToMap(cliConfig *Configuration) map[string]interface{} {
	// Create a map of CLI flags suitable for merging
	return map[string]interface{}{
		"task_description":    cliConfig.TaskDescription,
		"task_file":           cliConfig.TaskFile,
		"output_file":         cliConfig.OutputFile,
		"model":               cliConfig.ModelName,
		"verbose":             cliConfig.Verbose,
		"log_level":           cliConfig.LogLevel,
		"use_colors":          cliConfig.UseColors,
		"include":             cliConfig.Include,
		"format":              cliConfig.Format,
		"clarify_task":        cliConfig.ClarifyTask,
		"dry_run":             cliConfig.DryRun,
		"confirm_tokens":      cliConfig.ConfirmTokens,
		"paths":               cliConfig.Paths,
		"api_key":             cliConfig.ApiKey,
		"templates.default":   cliConfig.PromptTemplate, // Map prompt template to config format
		"excludes.extensions": cliConfig.Exclude,
		"excludes.names":      cliConfig.ExcludeNames,
	}
}

// backfillConfigFromAppConfig creates a Configuration object from AppConfig for backward compatibility
func backfillConfigFromAppConfig(cliConfig *Configuration, appConfig *config.AppConfig) *Configuration {
	// Start with CLI config to preserve fields not in AppConfig
	config := *cliConfig

	// Override with values from AppConfig only if they weren't explicitly set via CLI
	if flag.Lookup("output").Value.String() == defaultOutputFile {
		config.OutputFile = appConfig.OutputFile
	}
	if flag.Lookup("model").Value.String() == defaultModel {
		config.ModelName = appConfig.ModelName
	}
	if !isFlagSet("verbose") {
		config.Verbose = appConfig.Verbose
	}
	if !isFlagSet("color") {
		config.UseColors = appConfig.UseColors
	}
	if !isFlagSet("include") {
		config.Include = appConfig.Include
	}
	if !isFlagSet("exclude") {
		config.Exclude = appConfig.Excludes.Extensions
	}
	if !isFlagSet("exclude-names") {
		config.ExcludeNames = appConfig.Excludes.Names
	}
	if !isFlagSet("format") {
		config.Format = appConfig.Format
	}
	if !isFlagSet("confirm-tokens") {
		config.ConfirmTokens = appConfig.ConfirmTokens
	}
	if !isFlagSet("clarify") {
		config.ClarifyTask = appConfig.ClarifyTask
	}
	if !isFlagSet("prompt-template") && appConfig.Templates.Default != "" {
		config.PromptTemplate = appConfig.Templates.Default
	}

	return &config
}

// isFlagSet checks if a flag was explicitly set on the command line
func isFlagSet(name string) bool {
	found := false
	flag.Visit(func(f *flag.Flag) {
		if f.Name == name {
			found = true
		}
	})
	return found
}

// buildPrompt constructs the prompt string for the Gemini API.
// nolint:unused
func buildPrompt(config *Configuration, task string, context string, logger logutil.LoggerInterface) (string, error) {
	// Use config-less version for backward compatibility
	return buildPromptWithManager(config, task, context, prompt.NewManager(logger), logger)
}

// buildPromptWithConfig constructs the prompt string using the configuration system
// nolint:unused
func buildPromptWithConfig(config *Configuration, task string, context string, configManager config.ManagerInterface, logger logutil.LoggerInterface) (string, error) {
	// Create a prompt manager with config support
	promptManager, err := prompt.SetupPromptManagerWithConfig(logger, configManager)
	if err != nil {
		return "", fmt.Errorf("failed to set up prompt manager: %w", err)
	}

	return buildPromptWithManager(config, task, context, promptManager, logger)
}

// buildPromptWithManager constructs the prompt string using the provided prompt manager.
// This function is exported for testing purposes.
func buildPromptWithManager(config *Configuration, task string, context string, promptManager prompt.ManagerInterface, logger logutil.LoggerInterface) (string, error) {
	// Create template data
	data := &prompt.TemplateData{
		Task:    task,
		Context: context, // context already has the <context> tags from fileutil
	}

	// Determine which template to use
	templateName := "default.tmpl"
	if config.PromptTemplate != "" {
		templateName = config.PromptTemplate
		logger.Debug("Using custom prompt template: %s", templateName)
	}

	// Build the prompt (template loading is now handled by the manager)
	generatedPrompt, err := promptManager.BuildPrompt(templateName, data)
	if err != nil {
		return "", fmt.Errorf("failed to build prompt: %w", err)
	}

	return generatedPrompt, nil
}<|MERGE_RESOLUTION|>--- conflicted
+++ resolved
@@ -946,7 +946,6 @@
 	// Call Gemini API
 	logger.Info("Generating plan using model %s...", config.ModelName)
 	logger.Debug("Generating plan using model %s...", config.ModelName)
-<<<<<<< HEAD
 	
 	// Log API call
 	apiCallEvent := auditlog.NewAuditEvent(
@@ -956,11 +955,8 @@
 	).WithMetadata("model", config.ModelName)
 	auditLogger.Log(apiCallEvent)
 	
-	result, err := geminiClient.GenerateContent(ctx, generatedPrompt)
-=======
 	var result *gemini.GenerationResult
 	result, err = geminiClient.GenerateContent(ctx, generatedPrompt)
->>>>>>> 56df49ab
 	if err != nil {
 		logger.Error("Generation failed")
 
