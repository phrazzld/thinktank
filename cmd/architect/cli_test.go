--- conflicted
+++ resolved
@@ -30,26 +30,14 @@
 				apiKeyEnvVar: "test-api-key",
 			},
 			want: &CliConfig{
-<<<<<<< HEAD
 				InstructionsFile: "instructions.md",
 				Paths:            []string{"path1", "path2"},
 				ApiKey:           "test-api-key",
 				OutputFile:       defaultOutputFile,
 				ModelName:        defaultModel,
-				UseColors:        true, // default value
 				Exclude:          defaultExcludes,
 				ExcludeNames:     defaultExcludeNames,
 				Format:           defaultFormat,
-=======
-				TaskFile:     "task.md",
-				Paths:        []string{"path1", "path2"},
-				ApiKey:       "test-api-key",
-				OutputFile:   defaultOutputFile,
-				ModelName:    defaultModel,
-				Exclude:      defaultExcludes,
-				ExcludeNames: defaultExcludeNames,
-				Format:       defaultFormat,
->>>>>>> 598ae243
 			},
 			wantErr: false,
 		},
@@ -91,7 +79,6 @@
 				ApiKey:           "test-api-key",
 				OutputFile:       defaultOutputFile,
 				ModelName:        defaultModel,
-				UseColors:        true, // default value
 				Exclude:          defaultExcludes,
 				ExcludeNames:     defaultExcludeNames,
 				Format:           defaultFormat,
