// Package architect provides the command-line interface for the architect tool
package architect

import (
	"flag"
	"fmt"
	"io"
	"os"

	"github.com/phrazzld/architect/internal/config"
	"github.com/phrazzld/architect/internal/logutil"
)

// Constants referencing the config package defaults
const (
	defaultOutputFile   = config.DefaultOutputFile
	defaultModel        = config.DefaultModel
	apiKeyEnvVar        = config.APIKeyEnvVar
	defaultFormat       = config.DefaultFormat
	defaultExcludes     = config.DefaultExcludes
	defaultExcludeNames = config.DefaultExcludeNames
)

// CliConfig holds the parsed command-line options
type CliConfig struct {
<<<<<<< HEAD
	InstructionsFile string
	OutputFile       string
	ModelName        string
	Verbose          bool
	LogLevel         logutil.LogLevel
	UseColors        bool
	Include          string
	Exclude          string
	ExcludeNames     string
	Format           string
	DryRun           bool
	ConfirmTokens    int
	Paths            []string
	ApiKey           string
=======
	TaskFile       string
	OutputFile     string
	ModelName      string
	Verbose        bool
	LogLevel       logutil.LogLevel
	Include        string
	Exclude        string
	ExcludeNames   string
	Format         string
	DryRun         bool
	ConfirmTokens  int
	PromptTemplate string
	// ClarifyTask field removed as part of the feature removal
	ListExamples bool
	ShowExample  string
	Paths        []string
	ApiKey       string
>>>>>>> 598ae243
}

// ValidateInputs checks if the configuration is valid and returns an error if not
func ValidateInputs(config *CliConfig, logger logutil.LoggerInterface) error {
	// Check for instructions file
	if config.InstructionsFile == "" && !config.DryRun {
		logger.Error("The required --instructions flag is missing.")
		return fmt.Errorf("missing required --instructions flag")
	}

	// Check for input paths
	if len(config.Paths) == 0 {
		logger.Error("At least one file or directory path must be provided as an argument.")
		return fmt.Errorf("no paths specified")
	}

	// Check for API key
	if config.ApiKey == "" {
		logger.Error("%s environment variable not set.", apiKeyEnvVar)
		return fmt.Errorf("API key not set")
	}

	return nil
}

// ParseFlags handles command line argument parsing and returns the configuration
func ParseFlags() (*CliConfig, error) {
	return ParseFlagsWithEnv(flag.CommandLine, os.Args[1:], os.Getenv)
}

// ParseFlagsWithEnv handles command-line flag parsing with custom flag set and environment lookup
// This improves testability by allowing tests to provide mock flag sets and environment functions
func ParseFlagsWithEnv(flagSet *flag.FlagSet, args []string, getenv func(string) string) (*CliConfig, error) {
	config := &CliConfig{}

	// Define flags
	instructionsFileFlag := flagSet.String("instructions", "", "Path to a file containing the static instructions for the LLM.")
	outputFileFlag := flagSet.String("output", defaultOutputFile, "Output file path for the generated plan.")
	modelNameFlag := flagSet.String("model", defaultModel, "Gemini model to use for generation.")
	verboseFlag := flagSet.Bool("verbose", false, "Enable verbose logging output (shorthand for --log-level=debug).")
<<<<<<< HEAD
	logLevelFlag := flagSet.String("log-level", "info", "Set logging level (debug, info, warn, error).")
	useColorsFlag := flagSet.Bool("color", true, "Enable/disable colored log output.")
=======
	flagSet.String("log-level", "info", "Set logging level (debug, info, warn, error).")
>>>>>>> 598ae243
	includeFlag := flagSet.String("include", "", "Comma-separated list of file extensions to include (e.g., .go,.md)")
	excludeFlag := flagSet.String("exclude", defaultExcludes, "Comma-separated list of file extensions to exclude.")
	excludeNamesFlag := flagSet.String("exclude-names", defaultExcludeNames, "Comma-separated list of file/dir names to exclude.")
	formatFlag := flagSet.String("format", defaultFormat, "Format string for each file. Use {path} and {content}.")
	dryRunFlag := flagSet.Bool("dry-run", false, "Show files that would be included and token count, but don't call the API.")
	confirmTokensFlag := flagSet.Int("confirm-tokens", 0, "Prompt for confirmation if token count exceeds this value (0 = never prompt)")

	// Set custom usage message
	flagSet.Usage = func() {
		fmt.Fprintf(os.Stderr, "Usage: %s --instructions <file> [options] <path1> [path2...]\n\n", os.Args[0])

		fmt.Fprintf(os.Stderr, "Arguments:\n")
		fmt.Fprintf(os.Stderr, "  <path1> [path2...]   One or more file or directory paths for project context.\n\n")

		fmt.Fprintf(os.Stderr, "Example Commands:\n")
		fmt.Fprintf(os.Stderr, "  %s --instructions instructions.txt ./src                Generate plan using instructions file\n", os.Args[0])
		fmt.Fprintf(os.Stderr, "  %s --instructions instructions.txt --output custom.md ./ Generate plan with custom output file\n", os.Args[0])
		fmt.Fprintf(os.Stderr, "  %s --dry-run ./                                         Show files without generating plan\n\n", os.Args[0])

		fmt.Fprintf(os.Stderr, "Options:\n")
		flagSet.PrintDefaults()

		fmt.Fprintf(os.Stderr, "\nEnvironment Variables:\n")
		fmt.Fprintf(os.Stderr, "  %s: Required. Your Google AI Gemini API key.\n", apiKeyEnvVar)
	}

	// Parse the flags
	if err := flagSet.Parse(args); err != nil {
		return nil, fmt.Errorf("error parsing flags: %w", err)
	}

	// Store flag values in configuration
	config.InstructionsFile = *instructionsFileFlag
	config.OutputFile = *outputFileFlag
	config.ModelName = *modelNameFlag
	config.Verbose = *verboseFlag
	config.Include = *includeFlag
	config.Exclude = *excludeFlag
	config.ExcludeNames = *excludeNamesFlag
	config.Format = *formatFlag
	config.DryRun = *dryRunFlag
	config.ConfirmTokens = *confirmTokensFlag
	config.Paths = flagSet.Args()

	// Determine initial log level from flag
	parsedLogLevel := logutil.InfoLevel // Default
	if *logLevelFlag != "info" {
		ll, err := logutil.ParseLogLevel(*logLevelFlag)
		if err == nil {
			parsedLogLevel = ll
		}
	}
	config.LogLevel = parsedLogLevel

	// Apply verbose override *after* parsing the specific level
	if config.Verbose {
		config.LogLevel = logutil.DebugLevel
	}
	config.ApiKey = getenv(apiKeyEnvVar)

	// Basic validation
	if config.InstructionsFile == "" && !config.DryRun {
		return nil, fmt.Errorf("missing required flag --instructions")
	}

	if len(config.Paths) == 0 {
		return nil, fmt.Errorf("no paths specified for project context")
	}

	return config, nil
}

// SetupLogging initializes the logger based on configuration
func SetupLogging(config *CliConfig) logutil.LoggerInterface {
	return SetupLoggingCustom(config, flag.Lookup("log-level"), os.Stderr)
}

// SetupLoggingCustom initializes the logger with custom flag and writer for testing
<<<<<<< HEAD
func SetupLoggingCustom(config *CliConfig, _ *flag.Flag, output io.Writer) logutil.LoggerInterface {
	// Use the LogLevel already set in the config during ParseFlags
	logger := logutil.NewLogger(config.LogLevel, output, "[architect] ", config.UseColors)
=======
func SetupLoggingCustom(config *CliConfig, logLevelFlag *flag.Flag, output io.Writer) logutil.LoggerInterface {
	var logLevel logutil.LogLevel

	// Determine log level
	if config.Verbose {
		logLevel = logutil.DebugLevel
	} else if logLevelFlag != nil {
		// Get the log level from the configuration
		logLevelValue := logLevelFlag.Value.String()
		var err error
		logLevel, err = logutil.ParseLogLevel(logLevelValue)
		if err != nil {
			fmt.Fprintf(os.Stderr, "Warning: %v. Defaulting to 'info' level.\n", err)
			logLevel = logutil.InfoLevel
		}
	} else {
		logLevel = logutil.InfoLevel
	}

	// Store the log level in the config
	config.LogLevel = logLevel

	// Create structured logger
	logger := logutil.NewLogger(logLevel, output, "[architect] ")

>>>>>>> 598ae243
	return logger
}

// ConvertConfigToMap converts a CliConfig to a map for use with config.Manager.MergeWithFlags
func ConvertConfigToMap(cliConfig *CliConfig) map[string]interface{} {
	return map[string]interface{}{
<<<<<<< HEAD
		"instructionsFile": cliConfig.InstructionsFile,
		"output":           cliConfig.OutputFile,
		"model":            cliConfig.ModelName,
		"verbose":          cliConfig.Verbose,
		"logLevel":         cliConfig.LogLevel.String(),
		"color":            cliConfig.UseColors,
		"include":          cliConfig.Include,
		"exclude":          cliConfig.Exclude,
		"excludeNames":     cliConfig.ExcludeNames,
		"format":           cliConfig.Format,
		"dryRun":           cliConfig.DryRun,
		"confirmTokens":    cliConfig.ConfirmTokens,
		"apiKey":           cliConfig.ApiKey,
=======
		"taskFile":       cliConfig.TaskFile,
		"output":         cliConfig.OutputFile,
		"model":          cliConfig.ModelName,
		"verbose":        cliConfig.Verbose,
		"logLevel":       cliConfig.LogLevel.String(),
		"include":        cliConfig.Include,
		"exclude":        cliConfig.Exclude,
		"excludeNames":   cliConfig.ExcludeNames,
		"format":         cliConfig.Format,
		"dryRun":         cliConfig.DryRun,
		"confirmTokens":  cliConfig.ConfirmTokens,
		"promptTemplate": cliConfig.PromptTemplate,
		"listExamples":   cliConfig.ListExamples,
		"showExample":    cliConfig.ShowExample,
		"apiKey":         cliConfig.ApiKey,
>>>>>>> 598ae243
	}
}<|MERGE_RESOLUTION|>--- conflicted
+++ resolved
@@ -23,13 +23,11 @@
 
 // CliConfig holds the parsed command-line options
 type CliConfig struct {
-<<<<<<< HEAD
 	InstructionsFile string
 	OutputFile       string
 	ModelName        string
 	Verbose          bool
 	LogLevel         logutil.LogLevel
-	UseColors        bool
 	Include          string
 	Exclude          string
 	ExcludeNames     string
@@ -38,25 +36,6 @@
 	ConfirmTokens    int
 	Paths            []string
 	ApiKey           string
-=======
-	TaskFile       string
-	OutputFile     string
-	ModelName      string
-	Verbose        bool
-	LogLevel       logutil.LogLevel
-	Include        string
-	Exclude        string
-	ExcludeNames   string
-	Format         string
-	DryRun         bool
-	ConfirmTokens  int
-	PromptTemplate string
-	// ClarifyTask field removed as part of the feature removal
-	ListExamples bool
-	ShowExample  string
-	Paths        []string
-	ApiKey       string
->>>>>>> 598ae243
 }
 
 // ValidateInputs checks if the configuration is valid and returns an error if not
@@ -97,12 +76,7 @@
 	outputFileFlag := flagSet.String("output", defaultOutputFile, "Output file path for the generated plan.")
 	modelNameFlag := flagSet.String("model", defaultModel, "Gemini model to use for generation.")
 	verboseFlag := flagSet.Bool("verbose", false, "Enable verbose logging output (shorthand for --log-level=debug).")
-<<<<<<< HEAD
 	logLevelFlag := flagSet.String("log-level", "info", "Set logging level (debug, info, warn, error).")
-	useColorsFlag := flagSet.Bool("color", true, "Enable/disable colored log output.")
-=======
-	flagSet.String("log-level", "info", "Set logging level (debug, info, warn, error).")
->>>>>>> 598ae243
 	includeFlag := flagSet.String("include", "", "Comma-separated list of file extensions to include (e.g., .go,.md)")
 	excludeFlag := flagSet.String("exclude", defaultExcludes, "Comma-separated list of file extensions to exclude.")
 	excludeNamesFlag := flagSet.String("exclude-names", defaultExcludeNames, "Comma-separated list of file/dir names to exclude.")
@@ -181,50 +155,20 @@
 }
 
 // SetupLoggingCustom initializes the logger with custom flag and writer for testing
-<<<<<<< HEAD
 func SetupLoggingCustom(config *CliConfig, _ *flag.Flag, output io.Writer) logutil.LoggerInterface {
 	// Use the LogLevel already set in the config during ParseFlags
-	logger := logutil.NewLogger(config.LogLevel, output, "[architect] ", config.UseColors)
-=======
-func SetupLoggingCustom(config *CliConfig, logLevelFlag *flag.Flag, output io.Writer) logutil.LoggerInterface {
-	var logLevel logutil.LogLevel
-
-	// Determine log level
-	if config.Verbose {
-		logLevel = logutil.DebugLevel
-	} else if logLevelFlag != nil {
-		// Get the log level from the configuration
-		logLevelValue := logLevelFlag.Value.String()
-		var err error
-		logLevel, err = logutil.ParseLogLevel(logLevelValue)
-		if err != nil {
-			fmt.Fprintf(os.Stderr, "Warning: %v. Defaulting to 'info' level.\n", err)
-			logLevel = logutil.InfoLevel
-		}
-	} else {
-		logLevel = logutil.InfoLevel
-	}
-
-	// Store the log level in the config
-	config.LogLevel = logLevel
-
-	// Create structured logger
-	logger := logutil.NewLogger(logLevel, output, "[architect] ")
-
->>>>>>> 598ae243
+	logger := logutil.NewLogger(config.LogLevel, output, "[architect] ")
 	return logger
 }
 
 // ConvertConfigToMap converts a CliConfig to a map for use with config.Manager.MergeWithFlags
 func ConvertConfigToMap(cliConfig *CliConfig) map[string]interface{} {
 	return map[string]interface{}{
-<<<<<<< HEAD
 		"instructionsFile": cliConfig.InstructionsFile,
 		"output":           cliConfig.OutputFile,
 		"model":            cliConfig.ModelName,
 		"verbose":          cliConfig.Verbose,
 		"logLevel":         cliConfig.LogLevel.String(),
-		"color":            cliConfig.UseColors,
 		"include":          cliConfig.Include,
 		"exclude":          cliConfig.Exclude,
 		"excludeNames":     cliConfig.ExcludeNames,
@@ -232,22 +176,5 @@
 		"dryRun":           cliConfig.DryRun,
 		"confirmTokens":    cliConfig.ConfirmTokens,
 		"apiKey":           cliConfig.ApiKey,
-=======
-		"taskFile":       cliConfig.TaskFile,
-		"output":         cliConfig.OutputFile,
-		"model":          cliConfig.ModelName,
-		"verbose":        cliConfig.Verbose,
-		"logLevel":       cliConfig.LogLevel.String(),
-		"include":        cliConfig.Include,
-		"exclude":        cliConfig.Exclude,
-		"excludeNames":   cliConfig.ExcludeNames,
-		"format":         cliConfig.Format,
-		"dryRun":         cliConfig.DryRun,
-		"confirmTokens":  cliConfig.ConfirmTokens,
-		"promptTemplate": cliConfig.PromptTemplate,
-		"listExamples":   cliConfig.ListExamples,
-		"showExample":    cliConfig.ShowExample,
-		"apiKey":         cliConfig.ApiKey,
->>>>>>> 598ae243
 	}
 }