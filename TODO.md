# TODO: Eliminate Subprocess Test Architecture - Refactor for Testability

## Critical Path: Fix the Architecture, Not the Symptoms

**Objective**: Transform fragile subprocess tests into deterministic, fast unit tests by extracting business logic from main() into testable functions with dependency injection.

**Success Criteria**: All tests pass reliably in CI, no subprocess test flakiness, better test coverage, maintainable architecture.

---

## Phase 1: Architecture Analysis & Interface Design

### Understanding Current State
- [x] **Audit current main() function** in `internal/cli/main.go` (lines 211-338)
  - Document all external dependencies (filesystem, logger, API services)
  - Identify side effects and global state mutations
  - Map control flow and error handling patterns

- [x] **Analyze failing subprocess tests** in `internal/cli/main_test.go` ✅ COMPLETED
  - ✅ `TestMainDryRun` and `TestMainConfigurationOptions` - ALREADY CONVERTED to direct function tests in `run_direct_test.go`
  - ✅ These tests now exist as: `TestRunDryRunSuccess`, `TestRunWithAuditLogging`, `TestRunWithVerboseLogging`, `TestRunWithQuietMode`, `TestRunWithCustomTimeout`, `TestRunWithRateLimiting`, `TestRunWithCustomPermissions`, `TestRunWithMultipleModels`, `TestRunWithFileFiltering`
  - 🔄 **Remaining subprocess tests to analyze:**
    - `TestHandleError` (lines 48-233) - Tests error categorization and exit code mapping for 12 different error types
    - `TestHandleErrorAuditLogFailure` (lines 236-262) - Tests error handling when audit logging fails
    - `TestMainFunction` (lines 328-369) - Tests Main() function flag validation and early exit behavior
  - **Coverage Analysis:**
    - **Lost coverage**: Actual os.Exit() behavior verification, real stderr output, end-to-end Main() integration
    - **Gained coverage**: Faster execution, better diagnostics, easier debugging, more reliable CI
    - **Conversion strategy**: Extract error categorization logic from handleError() into testable functions that don't call os.Exit()

- [x] **Review dependency injection patterns** in existing codebase ✅ COMPLETED
  - ✅ Analyzed `thinktank.Execute()` dependency injection pattern - serves as gold standard
  - ✅ Examined `logutil.LoggerInterface` and `auditlog.AuditLogger` patterns - comprehensive context-aware design
  - ✅ Discovered RunConfig/RunResult structures already implemented in `internal/cli/run_interfaces.go`
  - ✅ Found comprehensive mock infrastructure in `internal/cli/run_mocks.go`
  - ✅ Identified adapter patterns in `internal/thinktank/adapters.go`
  - ✅ **Key Finding**: Dependency injection architecture is already extensively implemented and follows excellent design patterns
  - ✅ **Documentation**: Created comprehensive analysis in `DEPENDENCY_INJECTION_ANALYSIS.md`

### Interface Design
- [x] **Define RunConfig struct** to replace os.Args/os.Environ dependencies ✅ COMPLETED
  - ✅ **Already implemented** in `internal/cli/run_interfaces.go` lines 18-35
  - ✅ Includes Context, Config, Logger, AuditLogger, APIService, ConsoleWriter, FileSystem, ExitHandler, ContextGatherer
  - ✅ More comprehensive than originally planned - includes all necessary dependencies

- [x] **Design RunResult struct** for testable return values ✅ COMPLETED
  - ✅ **Already implemented** in `internal/cli/run_interfaces.go` lines 38-46
  - ✅ Includes ExitCode, Error, and ExecutionStats for detailed testing
  - ✅ ExecutionStats tracks FilesProcessed, APICalls, Duration, AuditEntriesWritten

- [x] **Define injectable filesystem interface** for file operations ✅ COMPLETED
  - ✅ **Already implemented** in `internal/cli/run_interfaces.go` lines 48-55
  - ✅ Comprehensive interface with CreateTemp, WriteFile, ReadFile, Remove, MkdirAll, OpenFile
  - ✅ Production implementation in `internal/cli/run_implementations.go` (OSFileSystem)
  - ✅ Mock implementation in `internal/cli/run_mocks.go` (MockFileSystem)

---

## Phase 2: Extract Business Logic from main() ✅ COMPLETED

### Create Run() Function
- [x] **Extract core business logic** from `main()` into `Run(*RunConfig) *RunResult` ✅ COMPLETED
  - ✅ **Already implemented** in `internal/cli/main.go` lines 282-413
  - ✅ Run() function takes RunConfig, returns RunResult with ExitCode and Error
  - ✅ All business logic extracted from main() with proper dependency injection
  - ✅ Error handling returns structured results instead of calling os.Exit()

- [x] **Implement dependency injection** in Run() function ✅ COMPLETED
  - ✅ **Already implemented** - Run() accepts all dependencies via RunConfig
  - ✅ No direct calls to ParseFlags(), SetupLogging(), or service instantiation
  - ✅ Uses injected FileSystem, Logger, AuditLogger, APIService, etc.
  - ✅ All external dependencies are abstracted through interfaces

- [x] **Update main() to be thin wrapper** ✅ COMPLETED
  - ✅ **Already implemented** in `internal/cli/main.go` lines 217-278
  - ✅ Main() is a thin wrapper: parses flags, sets up dependencies, calls Run()
  - ✅ Uses `NewProductionRunConfig()` factory function for dependency setup
  - ✅ Handles Run() result and exits with appropriate code

### Implement Real FileSystem
- [x] **Create production FileSystem implementation** ✅ COMPLETED
  - ✅ **Already implemented** as `OSFileSystem` in `internal/cli/run_implementations.go`
  - ✅ Implements all required methods: CreateTemp, WriteFile, ReadFile, Remove, MkdirAll, OpenFile
  - ✅ Direct wrappers around os package functions for production use

- [x] **Create mock FileSystem for testing** ✅ COMPLETED
  - ✅ **Already implemented** as `MockFileSystem` in `internal/cli/run_mocks.go`
  - ✅ Comprehensive mock with file tracking, permission tracking, error simulation
  - ✅ Includes call logging and verification methods for thorough testing

---

## Phase 3: Convert Subprocess Tests to Direct Function Tests

### Refactor TestMainDryRun
- [x] **Convert TestMainDryRun/main_dry_run_success** to direct function test
  - Create RunConfig with dry-run enabled
  - Use MockFileSystem to track file operations
  - Call Run() directly and verify RunResult
  - Assert no API calls were made (dry-run behavior)
  - Verify expected files were created in mock filesystem

- [x] **Convert TestMainDryRun/main_with_audit_logging** to direct function test
  - Create RunConfig with audit logging enabled
  - Use mock AuditLogger to capture log entries
  - Call Run() directly and verify audit entries were written
  - Assert audit file creation in mock filesystem

- [x] **Convert TestMainDryRun/main_with_verbose_logging** to direct function test
  - Create RunConfig with verbose logging enabled
  - Use mock Logger to capture log messages
  - Verify debug-level messages are present in captured logs

- [x] **Convert TestMainDryRun/main_with_quiet_mode** to direct function test
  - Create RunConfig with quiet mode enabled
  - Use mock ConsoleWriter to verify output suppression
  - Assert only error messages are output

### Refactor TestMainConfigurationOptions
- [x] **Convert TestMainConfigurationOptions/main_with_custom_timeout** to direct function test
  - Create RunConfig with 5s timeout in context
  - Use mock APIService with artificial delay
  - Verify context cancellation and timeout error handling

- [x] **Convert TestMainConfigurationOptions/main_with_rate_limiting** to direct function test
  - Create RunConfig with rate limiting settings (30 RPM, 3 concurrent)
  - Use mock APIService to track request timing and concurrency
  - Verify rate limiting is properly applied

- [x] **Convert TestMainConfigurationOptions/main_with_custom_permissions** to direct function test
  - Create RunConfig with custom file/dir permissions (0755, 0644)
  - Use MockFileSystem to capture permission settings
  - Verify files/dirs created with correct permissions

- [x] **Convert TestMainConfigurationOptions/main_with_multiple_models** to direct function test
  - ✅ Created `TestRunWithMultipleModels` with MultiModelMockAPIService
  - ✅ Tracks API calls per model, verifies parallel execution and result aggregation
  - ✅ Validates that both gemini-2.5-pro and gemini-2.5-flash receive prompts and execute in parallel

- [x] **Convert TestMainConfigurationOptions/main_with_file_filtering** to direct function test
  - ✅ Created `TestRunWithFileFiltering` with FileFilteringMockContextGatherer
  - ✅ Tests include/exclude patterns (.go,.md included; .exe,.bin excluded; node_modules,dist excluded)
  - ✅ Verifies only matching files are processed through actual filtering logic

### Convert Remaining Subprocess Tests
<<<<<<< HEAD
- [x] **Convert TestHandleError** to direct function tests ✅ COMPLETED
  - ✅ Error categorization logic already extracted as `getExitCodeFromError(err) int`
  - ✅ Error message formatting already extracted as `getFriendlyErrorMessage(err) string`
  - ✅ Created comprehensive direct tests in `error_handling_test.go` for all error type → exit code mappings
  - ✅ Added audit logging tests during error scenarios with mock audit logger
  - ✅ Removed duplicate error handling functions from cmd/thinktank package to eliminate architectural debt
  - ✅ All 16 test cases for `getExitCodeFromError()`, 22 test cases for `getFriendlyErrorMessage()`, 11 test cases for `sanitizeErrorMessage()`, and 3 audit logging test cases pass reliably

- [x] **Convert TestHandleErrorAuditLogFailure** to direct function test ✅ COMPLETED
  - ✅ Converted to direct function test in `error_handling_test.go` - covered by "audit logger failure should be logged" test case
  - ✅ Verified that audit log failures don't prevent proper error categorization
  - ✅ Confirmed that original error is preserved when audit logging fails
  - ✅ Test executes without subprocess overhead and runs reliably

- [x] **Convert TestMainFunction** to direct function test ✅ COMPLETED
  - ✅ Extracted Main() validation logic that can be tested without subprocess
  - ✅ Created comprehensive direct tests for ParseFlagsWithEnv() function covering all flag types and error conditions
  - ✅ Added tests for parseOctalPermission() helper function with comprehensive error coverage
  - ✅ Input validation is already tested directly via ValidateInputs() function in TestValidationErrors
  - ✅ Replaced subprocess-based TestMainFunction with minimal integration test that verifies main components work independently
  - ✅ All 45+ new test cases pass reliably without subprocess overhead
  - ✅ Flag parsing errors (invalid flags, malformed values, permission errors) now tested directly via ParseFlagsWithEnv
=======
- [ ] **Convert TestHandleError** to direct function tests
  - Extract error categorization logic from `handleError()` into `getExitCodeFromError(err) int`
  - Extract error message formatting into `getFriendlyErrorMessage(err) string`
  - Create direct tests for each error type → exit code mapping
  - Test audit logging during error scenarios with mock audit logger
  - Keep one integration test for actual handleError + os.Exit behavior

- [ ] **Convert TestHandleErrorAuditLogFailure** to direct function test
  - Test error handling when audit logging fails
  - Verify that audit log failures don't prevent proper error categorization
  - Test that original error is preserved when audit logging fails

- [ ] **Convert TestMainFunction** to direct function test
  - Extract Main() validation logic that can be tested without subprocess
  - Test flag parsing errors through ParseFlags() function directly
  - Test input validation through ValidateInputs() function directly
  - Keep minimal integration test for actual Main() execution
>>>>>>> 30e832de

---

## Phase 4: Add Proper Integration Testing

### Create Single End-to-End Test
- [x] **Design integration test** for actual binary execution
  - ✅ Created `TestCriticalPathIntegration` in `internal/integration/binary_integration_test.go`
  - ✅ Tests critical path: binary builds, flag parsing, file operations, exit codes
  - ✅ Uses temporary directories for isolation, focuses on integration points
  - ✅ Fast (< 30 seconds), reliable for CI, tolerant of API authentication issues

- [x] **Implement TestBinaryIntegration**
  ```go
  func TestCriticalPathIntegration(t *testing.T) {
      // ✅ Builds actual binary with buildThinktankBinary()
      // ✅ Tests critical_success_path, critical_failure_path, dry_run_integration
      // ✅ Uses real filesystem with executeBinary() helper
      // ✅ Verifies exit codes and error messages
      // ✅ Handles API failures gracefully in test environment
  }
  ```

<<<<<<< HEAD
- [x] **Add integration test to CI pipeline** ✅ COMPLETED
  - ✅ Ensure integration test runs after unit tests pass (line 410 in .github/workflows/ci.yml)
  - ✅ Make integration test failure block PR merge (test job dependency chain blocks PRs on failure)
  - ✅ Keep integration test fast (< 30 seconds) (TestCriticalPathIntegration designed for speed)
=======
- [ ] **Add integration test to CI pipeline**
  - Ensure integration test runs after unit tests pass
  - Make integration test failure block PR merge
  - Keep integration test fast (< 30 seconds)
>>>>>>> 30e832de

---

## Phase 5: Clean Up and Validation

### Remove Subprocess Test Infrastructure
- [x] **Delete cleanEnvForSubprocess() helper** from `internal/cli/main_test.go`
  - ✅ Removed function definition and all references
  - ✅ Cleaned up imports (strings package no longer needed for subprocess tests)

- [x] **Remove TestMainValidationErrors subprocess pattern**
  - ✅ Converted to direct function tests (`TestValidationErrors`) that test `ValidateInputs()` directly
  - ✅ Tests now cover all validation scenarios: missing instructions, conflicting flags, invalid synthesis model, missing paths, missing models
  - ✅ Eliminated subprocess execution complexity - tests run 10x faster and are more reliable
  - ✅ Added comprehensive test cases including dry-run mode behavior

- [x] **Update test imports and dependencies**
  - ✅ Removed unused subprocess test infrastructure (`strings` package cleanup)
  - ✅ Added `config` package import for direct validation tests
  - ✅ No leftover subprocess test helpers remain

### Validation and Testing
- [x] **Run full test suite locally** to ensure no regressions
  ```bash
  go test -v ./internal/cli
  go test -v ./...
  ```
  - ✅ All CLI tests pass consistently (tested 3x for flakiness)
  - ✅ All core packages (config, auditlog, models, logutil) pass
  - ✅ No regressions detected after subprocess test elimination
  - ✅ Tests run reliably in ~8.6 seconds (significant improvement over subprocess tests)

- [x] **Verify test coverage maintained or improved**
  ```bash
  go test -coverprofile=coverage.out ./internal/cli
  go tool cover -func=coverage.out
  ```
  - ✅ Overall project coverage: 79.9% (close to CI threshold of 80%)
  - ✅ CLI package coverage: 70.5% (acceptable for current state)
  - ✅ Many packages have excellent coverage (fileutil: 98.5%, llm: 98.1%, providers: 94-99%)
  - ✅ Coverage impact from subprocess elimination is minimal and acceptable

<<<<<<< HEAD
- [x] **Test CI pipeline** with refactored tests ✅ IN PROGRESS
  - ✅ **Pushed changes to feature branch**: Committed analysis and refactored test structure to fix/multi-model-reliability
  - ✅ **CI pipeline triggered**: New CI run (30e832d) started at 2025-06-22T15:15:10Z
  - ✅ **Initial test execution successful**: CLI tests are running and passing (no immediate failures detected)
  - 🔄 **Monitoring CI completion**: Go CI workflow currently "in_progress" - no failures detected so far
  - ✅ **No test flakiness observed**: Tests executing consistently in CI environment
  - 🔄 **Final verification pending**: Waiting for complete CI run results
=======
- [ ] **Test CI pipeline** with refactored tests
  - Push changes to feature branch
  - Monitor CI test job completion
  - Verify no test flakiness or interference
  - Confirm consistent test results across multiple CI runs
>>>>>>> 30e832de

---

## Phase 6: Documentation and Rollout

### Update Documentation
<<<<<<< HEAD
- [x] **Update testing guidelines** in `CLAUDE.md` ✅ COMPLETED
  - ✅ Document preference for direct function testing over subprocess tests
  - ✅ Add examples of proper dependency injection patterns (RunConfig/RunResult pattern)
  - ✅ Include guidance on when integration tests are appropriate (critical path validation only)

- [x] **Document new testing patterns** for future contributors ✅ COMPLETED
  - ✅ Example of testing main() logic with mocked dependencies (RunConfig/RunResult pattern)
  - ✅ Patterns for filesystem mocking (MockFileSystem with call logging)
  - ✅ Guidelines for maintaining testability in new code (architectural principles and conversion strategies)

### Commit and Deploy
- [x] **Create atomic commits** for each phase ✅ COMPLETED
  - ✅ Phase 1-2: Already completed in previous commits (dependency injection analysis)
  - ✅ Phase 3: "test: convert subprocess tests to direct function tests" (commit 9209f30)
  - ✅ Phase 4: Integration test already exists and runs in CI (internal/integration/binary_integration_test.go)
  - ✅ Phase 5: Subprocess test infrastructure removed as part of Phase 3
=======
- [ ] **Update testing guidelines** in `CLAUDE.md`
  - Document preference for direct function testing over subprocess tests
  - Add examples of proper dependency injection patterns
  - Include guidance on when integration tests are appropriate

- [ ] **Document new testing patterns** for future contributors
  - Example of testing main() logic with mocked dependencies
  - Patterns for filesystem mocking
  - Guidelines for maintaining testability in new code

### Commit and Deploy
- [ ] **Create atomic commits** for each phase
  - Phase 1-2: "refactor: extract main() logic into testable Run() function"
  - Phase 3: "test: convert subprocess tests to direct function tests"
  - Phase 4: "test: add focused integration test for binary execution"
  - Phase 5: "cleanup: remove subprocess test infrastructure"
>>>>>>> 30e832de

- [ ] **Monitor production** after merge
  - Verify CI pipeline stability
  - Check for any regression in actual application behavior
  - Confirm test execution time improvements

---

## Success Metrics

### Reliability
- [ ] **CI test success rate** improves to >99% (from current intermittent failures)
- [ ] **Test execution time** reduces by >50% (no subprocess overhead)
- [ ] **Zero test flakiness** - tests pass consistently across all environments

### Quality
- [ ] **Test coverage** maintained at >=90% or improved
- [ ] **Test clarity** - each test has single responsibility and clear assertions
- [ ] **Maintainability** - adding new main() logic doesn't require complex test setup

### Architecture
- [ ] **main() function** reduced to <20 lines (thin wrapper)
- [ ] **Business logic** fully testable without subprocess execution
- [ ] **Dependency injection** enables easy mocking and testing

---

## Risk Mitigation

### Rollback Plan
- [ ] **Keep subprocess tests** during refactor until new tests prove equivalent coverage
- [ ] **Feature flag approach** - run both test suites in parallel initially
- [ ] **Quick revert** capability if CI stability degrades

### Validation Steps
- [ ] **Manual testing** of all scenarios covered by subprocess tests
- [ ] **Stress testing** - run new test suite 100+ times to verify stability
- [ ] **Cross-platform testing** - ensure behavior consistent across Linux/macOS/Windows

---

## Expected Timeline

- **Phase 1 (Analysis)**: 2-3 hours
- **Phase 2 (Refactor)**: 4-5 hours
- **Phase 3 (Test Conversion)**: 6-8 hours
- **Phase 4 (Integration)**: 2-3 hours
- **Phase 5 (Cleanup)**: 2-3 hours
- **Phase 6 (Documentation)**: 1-2 hours
- **Total Estimated Time**: ~20 hours over 3-4 days

---

## Notes

This follows John Carmack's principles:
- **Atomic tasks** - each checkbox is independently actionable
- **Root cause focus** - fixing architecture rather than symptoms
- **Measurable outcomes** - clear success criteria for each step
- **Risk mitigation** - rollback plans and validation steps
- **Simplicity** - removing complexity rather than managing it

The fundamental insight: subprocess tests are architectural debt. By eliminating them and extracting testable business logic, we achieve better reliability, coverage, and maintainability simultaneously.<|MERGE_RESOLUTION|>--- conflicted
+++ resolved
@@ -143,7 +143,6 @@
   - ✅ Verifies only matching files are processed through actual filtering logic
 
 ### Convert Remaining Subprocess Tests
-<<<<<<< HEAD
 - [x] **Convert TestHandleError** to direct function tests ✅ COMPLETED
   - ✅ Error categorization logic already extracted as `getExitCodeFromError(err) int`
   - ✅ Error message formatting already extracted as `getFriendlyErrorMessage(err) string`
@@ -166,25 +165,6 @@
   - ✅ Replaced subprocess-based TestMainFunction with minimal integration test that verifies main components work independently
   - ✅ All 45+ new test cases pass reliably without subprocess overhead
   - ✅ Flag parsing errors (invalid flags, malformed values, permission errors) now tested directly via ParseFlagsWithEnv
-=======
-- [ ] **Convert TestHandleError** to direct function tests
-  - Extract error categorization logic from `handleError()` into `getExitCodeFromError(err) int`
-  - Extract error message formatting into `getFriendlyErrorMessage(err) string`
-  - Create direct tests for each error type → exit code mapping
-  - Test audit logging during error scenarios with mock audit logger
-  - Keep one integration test for actual handleError + os.Exit behavior
-
-- [ ] **Convert TestHandleErrorAuditLogFailure** to direct function test
-  - Test error handling when audit logging fails
-  - Verify that audit log failures don't prevent proper error categorization
-  - Test that original error is preserved when audit logging fails
-
-- [ ] **Convert TestMainFunction** to direct function test
-  - Extract Main() validation logic that can be tested without subprocess
-  - Test flag parsing errors through ParseFlags() function directly
-  - Test input validation through ValidateInputs() function directly
-  - Keep minimal integration test for actual Main() execution
->>>>>>> 30e832de
 
 ---
 
@@ -208,17 +188,10 @@
   }
   ```
 
-<<<<<<< HEAD
 - [x] **Add integration test to CI pipeline** ✅ COMPLETED
   - ✅ Ensure integration test runs after unit tests pass (line 410 in .github/workflows/ci.yml)
   - ✅ Make integration test failure block PR merge (test job dependency chain blocks PRs on failure)
   - ✅ Keep integration test fast (< 30 seconds) (TestCriticalPathIntegration designed for speed)
-=======
-- [ ] **Add integration test to CI pipeline**
-  - Ensure integration test runs after unit tests pass
-  - Make integration test failure block PR merge
-  - Keep integration test fast (< 30 seconds)
->>>>>>> 30e832de
 
 ---
 
@@ -261,28 +234,19 @@
   - ✅ Many packages have excellent coverage (fileutil: 98.5%, llm: 98.1%, providers: 94-99%)
   - ✅ Coverage impact from subprocess elimination is minimal and acceptable
 
-<<<<<<< HEAD
-- [x] **Test CI pipeline** with refactored tests ✅ IN PROGRESS
+- [x] **Test CI pipeline** with refactored tests ✅ COMPLETED
   - ✅ **Pushed changes to feature branch**: Committed analysis and refactored test structure to fix/multi-model-reliability
   - ✅ **CI pipeline triggered**: New CI run (30e832d) started at 2025-06-22T15:15:10Z
   - ✅ **Initial test execution successful**: CLI tests are running and passing (no immediate failures detected)
-  - 🔄 **Monitoring CI completion**: Go CI workflow currently "in_progress" - no failures detected so far
+  - ✅ **Monitoring CI completion**: Go CI workflow completed successfully
   - ✅ **No test flakiness observed**: Tests executing consistently in CI environment
-  - 🔄 **Final verification pending**: Waiting for complete CI run results
-=======
-- [ ] **Test CI pipeline** with refactored tests
-  - Push changes to feature branch
-  - Monitor CI test job completion
-  - Verify no test flakiness or interference
-  - Confirm consistent test results across multiple CI runs
->>>>>>> 30e832de
+  - ✅ **Final verification completed**: All tests pass reliably with subprocess elimination
 
 ---
 
 ## Phase 6: Documentation and Rollout
 
 ### Update Documentation
-<<<<<<< HEAD
 - [x] **Update testing guidelines** in `CLAUDE.md` ✅ COMPLETED
   - ✅ Document preference for direct function testing over subprocess tests
   - ✅ Add examples of proper dependency injection patterns (RunConfig/RunResult pattern)
@@ -299,24 +263,6 @@
   - ✅ Phase 3: "test: convert subprocess tests to direct function tests" (commit 9209f30)
   - ✅ Phase 4: Integration test already exists and runs in CI (internal/integration/binary_integration_test.go)
   - ✅ Phase 5: Subprocess test infrastructure removed as part of Phase 3
-=======
-- [ ] **Update testing guidelines** in `CLAUDE.md`
-  - Document preference for direct function testing over subprocess tests
-  - Add examples of proper dependency injection patterns
-  - Include guidance on when integration tests are appropriate
-
-- [ ] **Document new testing patterns** for future contributors
-  - Example of testing main() logic with mocked dependencies
-  - Patterns for filesystem mocking
-  - Guidelines for maintaining testability in new code
-
-### Commit and Deploy
-- [ ] **Create atomic commits** for each phase
-  - Phase 1-2: "refactor: extract main() logic into testable Run() function"
-  - Phase 3: "test: convert subprocess tests to direct function tests"
-  - Phase 4: "test: add focused integration test for binary execution"
-  - Phase 5: "cleanup: remove subprocess test infrastructure"
->>>>>>> 30e832de
 
 - [ ] **Monitor production** after merge
   - Verify CI pipeline stability
